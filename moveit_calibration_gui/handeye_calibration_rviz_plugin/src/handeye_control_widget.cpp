--- conflicted
+++ resolved
@@ -40,12 +40,9 @@
 
 namespace moveit_rviz_plugin
 {
-<<<<<<< HEAD
 const std::string LOGNAME = "handeye_control_widget";
 const double MIN_ROTATION = M_PI / 36.;  // Smallest allowed rotation, 5 degrees
 
-=======
->>>>>>> 4b675469
 ProgressBarWidget::ProgressBarWidget(QWidget* parent, int min, int max, int value) : QWidget(parent)
 {
   QHBoxLayout* row = new QHBoxLayout(this);
