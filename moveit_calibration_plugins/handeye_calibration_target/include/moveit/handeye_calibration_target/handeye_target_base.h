/*********************************************************************
 * Software License Agreement (BSD License)
 *
 *  Copyright (c) 2019,  Intel Corporation.
 *  All rights reserved.
 *
 *  Redistribution and use in source and binary forms, with or without
 *  modification, are permitted provided that the following conditions
 *  are met:
 *
 *   * Redistributions of source code must retain the above copyright
 *     notice, this list of conditions and the following disclaimer.
 *   * Redistributions in binary form must reproduce the above
 *     copyright notice, this list of conditions and the following
 *     disclaimer in the documentation and/or other materials provided
 *     with the distribution.
 *   * Neither the name of Intel nor the names of its
 *     contributors may be used to endorse or promote products derived
 *     from this software without specific prior written permission.
 *
 *  THIS SOFTWARE IS PROVIDED BY THE COPYRIGHT HOLDERS AND CONTRIBUTORS
 *  "AS IS" AND ANY EXPRESS OR IMPLIED WARRANTIES, INCLUDING, BUT NOT
 *  LIMITED TO, THE IMPLIED WARRANTIES OF MERCHANTABILITY AND FITNESS
 *  FOR A PARTICULAR PURPOSE ARE DISCLAIMED. IN NO EVENT SHALL THE
 *  COPYRIGHT OWNER OR CONTRIBUTORS BE LIABLE FOR ANY DIRECT, INDIRECT,
 *  INCIDENTAL, SPECIAL, EXEMPLARY, OR CONSEQUENTIAL DAMAGES (INCLUDING,
 *  BUT NOT LIMITED TO, PROCUREMENT OF SUBSTITUTE GOODS OR SERVICES;
 *  LOSS OF USE, DATA, OR PROFITS; OR BUSINESS INTERRUPTION) HOWEVER
 *  CAUSED AND ON ANY THEORY OF LIABILITY, WHETHER IN CONTRACT, STRICT
 *  LIABILITY, OR TORT (INCLUDING NEGLIGENCE OR OTHERWISE) ARISING IN
 *  ANY WAY OUT OF THE USE OF THIS SOFTWARE, EVEN IF ADVISED OF THE
 *  POSSIBILITY OF SUCH DAMAGE.
 *********************************************************************/

/* Author: Yu Yan */

#pragma once

#include <algorithm>
#include <mutex>
// Eigen/Dense should be included before opencv stuff
// https://stackoverflow.com/questions/9876209/using-eigen-library-with-opencv-2-3-1
#include <Eigen/Dense>
#include <opencv2/core/eigen.hpp>
#include <opencv2/opencv.hpp>

#include <geometry_msgs/msg/transform_stamped.h>
#include <rclcpp/rclcpp.hpp>
#include <sensor_msgs/msg/camera_info.hpp>
#include <tf2/LinearMath/Matrix3x3.h>
#include <tf2/LinearMath/Quaternion.h>
#include <tf2_eigen/tf2_eigen.hpp>

namespace moveit_handeye_calibration
{
namespace
{
const rclcpp::Logger LOGGER_CALIBRATION_TARGET = rclcpp::get_logger("moveit_handeye_calibration_target");
constexpr size_t LOG_THROTTLE_PERIOD = 2;
}  // namespace

/**
 * @class HandEyeTargetBase
 * @brief Provides an interface for handeye calibration target detectors.
 * A target used for handeye calibration is usually a 2D board that consists of an array of markers.
 * The markers can be circles, rectangles or their combinations.
 */
class HandEyeTargetBase
{
public:
  class Parameter
  {
  public:
    const enum ParameterType { Int, Float, Enum } parameter_type_;
    const std::string name_;
    union Value
    {
      int i;
      float f;
      std::size_t e;
    } value_;
    const std::vector<std::string> enum_values_;

    Parameter(std::string name, ParameterType parameter_type, int default_value = 0)
      : name_(name), parameter_type_(parameter_type)
    {
      if (parameter_type_ == ParameterType::Int)
        value_.i = default_value;
      else
        RCLCPP_ERROR(LOGGER_CALIBRATION_TARGET, "Integer default value specified for non-integer parameter %s",
                     name.c_str());
    }

    Parameter(std::string name, ParameterType parameter_type, float default_value = 0.)
      : name_(name), parameter_type_(parameter_type)
    {
      if (parameter_type_ == ParameterType::Float)
        value_.f = default_value;
      else
        RCLCPP_ERROR(LOGGER_CALIBRATION_TARGET, "Float default value specified for non-float parameter %s",
                     name.c_str());
    }

    Parameter(std::string name, ParameterType parameter_type, double default_value = 0.)
      : name_(name), parameter_type_(parameter_type)
    {
      if (parameter_type_ == ParameterType::Float)
        value_.f = default_value;
      else
        RCLCPP_ERROR(LOGGER_CALIBRATION_TARGET, "Float default value specified for non-float parameter %s",
                     name.c_str());
    }

    Parameter(std::string name, ParameterType parameter_type, std::vector<std::string> enum_values,
              size_t default_option = 0)
      : name_(name), parameter_type_(parameter_type), enum_values_(enum_values)
    {
      if (default_option < enum_values_.size())
        value_.e = default_option;
      else
        RCLCPP_ERROR(LOGGER_CALIBRATION_TARGET, "Invalid default option for enum parameter %s", name.c_str());
    }
  };

  rclcpp::Clock clock;
  const std::size_t CAMERA_MATRIX_VECTOR_DIMENSION = 9;  // 3x3 camera intrinsic matrix
  const std::size_t CAMERA_MATRIX_WIDTH = 3;
  const std::size_t CAMERA_MATRIX_HEIGHT = 3;
  const std::map<std::string, std::size_t> CAMERA_DISTORTION_MODELS_VECTOR_DIMENSIONS = { { "none", 0 },
                                                                                          { "plumb_bob", 5 },
                                                                                          { "rational_polynomial",
                                                                                            8 } };

  virtual ~HandEyeTargetBase() = default;
  HandEyeTargetBase()
  {
    camera_matrix_ = cv::Mat::eye(3, 3, CV_64F);
    distortion_coeffs_ = cv::Mat::zeros(5, 1, CV_64F);
  }

  /**
   * @brief Initialize handeye target. Call after setting the parameters.
   * @return True if initialization was successful, false otherwise.
   */
  virtual bool initialize() = 0;

  /**
   * @brief Create an target image, so that the target can be viewed and printed.
   * @param image Use for storing the created image.
   * @return True if no errors happen, false otherwise.
   */
  virtual bool createTargetImage(cv::Mat& image) const = 0;

  /**
   * @brief Given an image containing a target captured from a camera view point, get the target pose with respect to
   * the camera optical frame. Target parameters and camera intrinsic parameters should be correctly set
   * before calling this function.
   * @param image Input image, assume a grayscale image.
   * @return True if no errors happen, false otherwise.
   */
  virtual bool detectTargetPose(cv::Mat& image) = 0;

  /**
   * @brief Get `TransformStamped` message from the target detection result, use for TF publish.
   * @param frame_id The name of the frame this transform is with respect to.
   * @return A `TransformStamped` message.
   */
  virtual geometry_msgs::msg::TransformStamped getTransformStamped(const std::string& frame_id) const
  {
    geometry_msgs::msg::TransformStamped transform_stamped;
    transform_stamped.header.stamp = rclcpp::Clock(RCL_ROS_TIME).now();  // Not sure if this is the right approach
    transform_stamped.header.frame_id = frame_id;
    transform_stamped.child_frame_id = "handeye_target";

    transform_stamped.transform.rotation = convertToQuaternionROSMsg(rotation_vect_);
    transform_stamped.transform.translation = convertToVectorROSMsg(translation_vect_);

    return transform_stamped;
  }

  // Convert cv::Vec3d rotation vector to geometry_msgs::msg::Quaternion
  geometry_msgs::msg::Quaternion convertToQuaternionROSMsg(const cv::Vec3d& input_rvect) const
  {
    cv::Mat cv_rotation_matrix;
    cv::Rodrigues(input_rvect, cv_rotation_matrix);

    Eigen::Matrix3d eigen_rotation_matrix;
    cv::cv2eigen(cv_rotation_matrix, eigen_rotation_matrix);
    return tf2::toMsg(Eigen::Quaterniond(eigen_rotation_matrix));
  }

  // Convert cv::Vec3d translation vector to geometry_msgs::msg::Vector3
  geometry_msgs::msg::Vector3 convertToVectorROSMsg(const cv::Vec3d& input_tvect) const
  {
    Eigen::Vector3d eigen_tvect;
    cv::cv2eigen(input_tvect, eigen_tvect);
    geometry_msgs::msg::Vector3 msg_tvect;
    tf2::toMsg(eigen_tvect, msg_tvect);
    return msg_tvect;
  }

  // Replace OpenCV drawAxis func with custom one, drawing (x, y, z) -axes in red, green, blue color
  void drawAxis(cv::InputOutputArray _image, cv::InputArray _cameraMatrix, cv::InputArray _distCoeffs,
                cv::InputArray _rvec, cv::InputArray _tvec, float length) const
  {
    CV_Assert(_image.getMat().total() != 0 && (_image.getMat().channels() == 1 || _image.getMat().channels() == 3));
    CV_Assert(length > 0);

    // project axis points
    std::vector<cv::Point3f> axis_points;
    axis_points.push_back(cv::Point3f(0, 0, 0));
    axis_points.push_back(cv::Point3f(length, 0, 0));
    axis_points.push_back(cv::Point3f(0, length, 0));
    axis_points.push_back(cv::Point3f(0, 0, length));
    std::vector<cv::Point2f> image_points;
    cv::projectPoints(axis_points, _rvec, _tvec, _cameraMatrix, _distCoeffs, image_points);

    // draw axis lines
    cv::line(_image, image_points[0], image_points[1], cv::Scalar(255, 0, 0), 3);
    cv::line(_image, image_points[0], image_points[2], cv::Scalar(0, 255, 0), 3);
    cv::line(_image, image_points[0], image_points[3], cv::Scalar(0, 0, 255), 3);
  }

  /**
   * @brief Set camera intrinsic parameters, e.g. camera intrinsic matrix and distortion coefficients.
   * @param msg Input camera info message.
   * @return True if the input camera info format is correct, false otherwise.
   */
  virtual bool setCameraIntrinsicParams(const sensor_msgs::msg::CameraInfo::ConstSharedPtr& msg)
  {
    if (!msg)
    {
      RCLCPP_ERROR(LOGGER_CALIBRATION_TARGET, "CameraInfo msg is NULL.");
      return false;
    }

    if (msg->k.size() != CAMERA_MATRIX_VECTOR_DIMENSION)
    {
      RCLCPP_ERROR(LOGGER_CALIBRATION_TARGET, "Invalid camera matrix dimension, current is %ld, required is %zu.",
                   msg->k.size(), CAMERA_MATRIX_VECTOR_DIMENSION);
      return false;
    }

<<<<<<< HEAD
    if (0 == CAMERA_DISTORTION_MODELS_VECTOR_DIMENSIONS.count(msg->distortion_model))
    {
      ROS_ERROR_NAMED(LOGNAME, "Invalid camera distortion model, '%s'.", msg->distortion_model.c_str());
      return false;
    }

    const size_t camera_distortion_vector_dimension =
        CAMERA_DISTORTION_MODELS_VECTOR_DIMENSIONS.at(msg->distortion_model);

    if (msg->D.size() != camera_distortion_vector_dimension)
    {
      ROS_ERROR_NAMED(LOGNAME, "Invalid distortion parameters dimension, current is %ld, required is %zu.",
                      msg->D.size(), camera_distortion_vector_dimension);
=======
    if (msg->d.size() != CAMERA_DISTORTION_VECTOR_DIMENSION)
    {
      RCLCPP_ERROR(LOGGER_CALIBRATION_TARGET,
                   "Invalid distortion parameters dimension, current is %ld, required is %zu.", msg->d.size(),
                   CAMERA_DISTORTION_VECTOR_DIMENSION);
>>>>>>> 4b675469
      return false;
    }

    std::lock_guard<std::mutex> base_lock(base_mutex_);

    // Store camera matrix info
    for (size_t i = 0; i < CAMERA_MATRIX_WIDTH; i++)
    {
      for (size_t j = 0; j < CAMERA_MATRIX_HEIGHT; j++)
      {
        camera_matrix_.at<double>(i, j) = msg->k[i * CAMERA_MATRIX_WIDTH + j];
      }
    }

    // Store camera distortion info
    distortion_coeffs_ = cv::Mat::zeros(camera_distortion_vector_dimension, 1, CV_64F);
    for (size_t i = 0; i < camera_distortion_vector_dimension; i++)
    {
      distortion_coeffs_.at<double>(i, 0) = msg->d[i];
    }

    RCLCPP_DEBUG_STREAM(LOGGER_CALIBRATION_TARGET, "Set camera intrinsic parameter to: " << msg);
    return true;
  }

  /**
   * @brief Check that camera intrinsic parameters are reasonable.
   * @return True if intrinsics are reasonable (camera matrix is not all zeros and is not the identity).
   */
  virtual bool areIntrinsicsReasonable()
  {
    return cv::norm(camera_matrix_) != 0. && cv::norm(camera_matrix_, cv::Mat::eye(3, 3, CV_64F)) != 0.;
  }

  /**
   * @brief Get parameters relevant to this target.
   * @return List of parameter objects
   */
  virtual std::vector<Parameter> getParameters()
  {
    return parameters_;
  }

  /**
   * @brief Set target parameter to integer value
   * @return True if successful setting parameter
   */
  virtual bool setParameter(std::string name, int value)
  {
    for (auto& param : parameters_)
    {
      if (param.name_ == name && param.parameter_type_ == Parameter::Int)
      {
        param.value_.i = value;
        return true;
      }
    }
    return false;
  }

  /**
   * @brief Set target parameter to float value
   * @return True if successful setting parameter
   */
  virtual bool setParameter(std::string name, float value)
  {
    for (auto& param : parameters_)
    {
      if (param.name_ == name && param.parameter_type_ == Parameter::Float)
      {
        param.value_.f = value;
        return true;
      }
    }
    return false;
  }

  /**
   * @brief Set target parameter to double value
   * @return True if successful setting parameter
   */
  virtual bool setParameter(std::string name, double value)
  {
    for (auto& param : parameters_)
    {
      if (param.name_ == name && param.parameter_type_ == Parameter::Float)
      {
        param.value_.f = value;
        return true;
      }
    }
    return false;
  }

  /**
   * @brief Set target enum parameter to option specified by string
   * @return True if successful setting parameter
   */
  virtual bool setParameter(std::string name, std::string value)
  {
    for (auto& param : parameters_)
    {
      if (param.name_ == name && param.parameter_type_ == Parameter::Enum)
      {
        auto it = std::find(param.enum_values_.begin(), param.enum_values_.end(), value);
        if (it != param.enum_values_.end())
        {
          param.value_.e = std::distance(param.enum_values_.begin(), it);
          return true;
        }
      }
    }
    return false;
  }

  /**
   * @brief Get target parameter integer value
   * @return True if successful getting parameter
   */
  virtual bool getParameter(std::string name, int& value) const
  {
    for (auto& param : parameters_)
    {
      if (param.name_ == name && param.parameter_type_ == Parameter::Int)
      {
        value = param.value_.i;
        return true;
      }
    }
    return false;
  }

  /**
   * @brief Get target parameter float value
   * @return True if successful getting parameter
   */
  virtual bool getParameter(std::string name, float& value) const
  {
    for (auto& param : parameters_)
    {
      if (param.name_ == name && param.parameter_type_ == Parameter::Float)
      {
        value = param.value_.f;
        return true;
      }
    }
    return false;
  }

  /**
   * @brief Get target parameter double value
   * @return True if successful getting parameter
   */
  virtual bool getParameter(std::string name, double& value) const
  {
    for (auto& param : parameters_)
    {
      if (param.name_ == name && param.parameter_type_ == Parameter::Float)
      {
        value = param.value_.f;
        return true;
      }
    }
    return false;
  }

  /**
   * @brief Get target parameter enum option, as string representation
   * @return True if successful getting parameter
   */
  virtual bool getParameter(std::string name, std::string& value) const
  {
    for (auto& param : parameters_)
    {
      if (param.name_ == name && param.parameter_type_ == Parameter::Enum)
      {
        value = param.enum_values_[param.value_.e];
        return true;
      }
    }
    return false;
  }

protected:
  // 3x3 floating-point camera matrix
  //     [fx  0 cx]
  // K = [ 0 fy cy]
  //     [ 0  0  1]
  cv::Mat camera_matrix_;

  // Vector of distortion coefficients (k1, k2, t1, t2, k3)
  // Assume `plumb_bob` model
  cv::Mat distortion_coeffs_;

  // flag to indicate if target parameter values are correctly defined
  bool target_params_ready_;

  // List of parameters for this target type
  std::vector<Parameter> parameters_;

  // Rotation and translation of the board w.r.t the camera frame
  cv::Vec3d translation_vect_;
  cv::Vec3d rotation_vect_;

  std::mutex base_mutex_;
};
}  // namespace moveit_handeye_calibration<|MERGE_RESOLUTION|>--- conflicted
+++ resolved
@@ -241,7 +241,6 @@
       return false;
     }
 
-<<<<<<< HEAD
     if (0 == CAMERA_DISTORTION_MODELS_VECTOR_DIMENSIONS.count(msg->distortion_model))
     {
       ROS_ERROR_NAMED(LOGNAME, "Invalid camera distortion model, '%s'.", msg->distortion_model.c_str());
@@ -255,13 +254,6 @@
     {
       ROS_ERROR_NAMED(LOGNAME, "Invalid distortion parameters dimension, current is %ld, required is %zu.",
                       msg->D.size(), camera_distortion_vector_dimension);
-=======
-    if (msg->d.size() != CAMERA_DISTORTION_VECTOR_DIMENSION)
-    {
-      RCLCPP_ERROR(LOGGER_CALIBRATION_TARGET,
-                   "Invalid distortion parameters dimension, current is %ld, required is %zu.", msg->d.size(),
-                   CAMERA_DISTORTION_VECTOR_DIMENSION);
->>>>>>> 4b675469
       return false;
     }
 
